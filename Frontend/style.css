/* Import enhanced theme styles */
@import url('./themes/theme-styles.css');

* {
    margin: 0;
    padding: 0;
    box-sizing: border-box;
}

:root {
    /* Enhanced theme variables with more options */
    --bg-primary: #1a1a1a;
    --bg-secondary: #2d2d2d;
    --bg-tertiary: #404040;
    --bg-quaternary: #525252;
    --text-primary: #ffffff;
    --text-secondary: #b0b0b0;
    --text-tertiary: #888888;
    --accent: #007acc;
    --accent-hover: #005a9e;
    --accent-light: #4da6d9;
    --border: #555555;
    --border-light: #666666;
    --hover: #3d3d3d;
    --hover-light: #4a4a4a;
    --shadow: rgba(0, 0, 0, 0.5);
    --success: #28a745;
    --warning: #ffc107;
    --error: #dc3545;
    --info: #17a2b8;
}

[data-theme="light"] {
    --bg-primary: #ffffff;
    --bg-secondary: #f8f9fa;
    --bg-tertiary: #e9ecef;
    --bg-quaternary: #dee2e6;
    --text-primary: #212529;
    --text-secondary: #6c757d;
    --text-tertiary: #adb5bd;
    --accent: #007bff;
    --accent-hover: #0056b3;
    --accent-light: #66b2ff;
    --border: #dee2e6;
    --border-light: #e9ecef;
    --hover: #f8f9fa;
    --hover-light: #e9ecef;
    --shadow: rgba(0, 0, 0, 0.15);
    --success: #28a745;
    --warning: #ffc107;
    --error: #dc3545;
    --info: #17a2b8;
}

body {
    font-family: -apple-system, BlinkMacSystemFont, 'Segoe UI', Roboto, sans-serif;
    background-color: var(--bg-primary);
    color: var(--text-primary);
    transition: all 0.3s ease;
}

.navbar {
    position: fixed;
    top: 0;
    left: 0;
    right: 0;
    height: 60px;
    background-color: var(--bg-secondary);
    border-bottom: 1px solid var(--border);
    display: flex;
    align-items: center;
    justify-content: space-between;
    padding: 0 20px;
    z-index: 1000;
    user-select: none;
}

.footer-container {
    position: fixed;
    bottom: 0;
    left: 0;
    right: 0;
    height: 60px;
    background-color: var(--bg-secondary);
    /* border-top: 1px solid var(--border); */
    /* border-bottom: 1px solid var(--border); */
    display: flex;
    align-items: center;
    justify-content: space-between;
    padding: 0 20px;
    z-index: 1000;
    user-select: none;
}

.footer-center {
    display: flex;
    align-items: center;
    justify-content: center;
    gap: 20px;
}

.footer-right {
    display: flex;
    align-items: center;
    justify-content: flex-end;
}

.datetime-display {
    display: flex;
    flex-direction: column;
    align-items: flex-end;
    font-family: 'Segoe UI', Tahoma, Geneva, Verdana, sans-serif;
    color: var(--text-primary);
    font-size: 12px;
    font-weight: 500;
    line-height: 1.2;
}

#current-date {
    margin-bottom: 2px;
}

#current-time {
    font-weight: 600;
}

.navbar-left {
    display: flex;
    align-items: center;
    gap: 20px;
}

.logo {
    font-size: 18px;
    font-weight: bold;
    color: var(--text-primary);
    text-decoration: none;
    justify-content: center;
    align-items: center;
}

.nav-title {
    font-size: 16px;
    color: var(--text-primary);
}

.navbar-right {
    display: flex;
    align-items: center;
    gap: 15px;
}

.nav-info {
    display: flex;
    align-items: center;
    gap: 10px;
    font-size: 14px;
    color: var(--text-secondary);
}

.theme-selector {
    position: relative;
}

.theme-button {
    background: var(--bg-tertiary);
    border: 1px solid var(--border);
    color: var(--text-primary);
    padding: 8px 12px;
    border-radius: 6px;
    cursor: pointer;
    display: flex;
    align-items: center;
    gap: 8px;
    font-size: 14px;
    transition: all 0.2s ease;
}

.theme-button:hover {
    background: var(--hover);
}

.theme-icon {
    width: 16px;
    height: 16px;
}

.dropdown {
    position: absolute;
    top: 100%;
    right: 0;
    margin-top: 8px;
    background: var(--bg-secondary);
    border: 1px solid var(--border);
    border-radius: 8px;
    box-shadow: 0 4px 12px var(--shadow);
    min-width: 120px;
    opacity: 0;
    visibility: hidden;
    transform: translateY(-10px);
    transition: all 0.2s ease;
}

.dropdown.show {
    opacity: 1;
    visibility: visible;
    transform: translateY(0);
}

.dropdown-item {
    padding: 10px 12px;
    cursor: pointer;
    display: flex;
    align-items: center;
    gap: 8px;
    font-size: 14px;
    color: var(--text-primary);
    transition: background-color 0.2s ease;
}

.dropdown-item:hover {
    background-color: var(--hover);
}

.dropdown-item:first-child {
    border-radius: 8px 8px 0 0;
}

.dropdown-item:last-child {
    border-radius: 0 0 8px 8px;
}

.dropdown-item.active {
    background-color: var(--accent);
    color: white;
}

/* Theme Dropdown Specific Styles */
.theme-dropdown {
    position: absolute;
    top: 100%;
    right: 0;
    margin-top: 8px;
    background: var(--bg-secondary);
    border: 1px solid var(--border);
    border-radius: 8px;
    box-shadow: 0 4px 12px var(--shadow);
    min-width: 250px;
    opacity: 0;
    visibility: hidden;
    transform: translateY(-10px);
    transition: all 0.2s ease;
    z-index: 1000;
}

.theme-dropdown.open {
    opacity: 1;
    visibility: visible;
    transform: translateY(0);
}

.dropdown-header {
    padding: 12px 16px;
    border-bottom: 1px solid var(--border);
    display: flex;
    justify-content: space-between;
    align-items: center;
    cursor: pointer;
    background: var(--bg-tertiary);
    border-radius: 8px 8px 0 0;
}

.dropdown-title {
    font-weight: 600;
    color: var(--text-primary);
    font-size: 14px;
}

.dropdown-arrow {
    color: var(--text-secondary);
    font-size: 12px;
    transition: transform 0.2s ease;
}

.dropdown-content {
    padding: 8px 0;
}

.theme-option {
    padding: 12px 16px;
    cursor: pointer;
    display: flex;
    align-items: center;
    gap: 12px;
    font-size: 14px;
    color: var(--text-primary);
    transition: background-color 0.2s ease;
}

.theme-option:hover {
    background-color: var(--hover);
}

.theme-option.active {
    background-color: var(--accent);
    color: white;
}

.theme-option.active .theme-description {
    color: rgba(255, 255, 255, 0.8);
}

.theme-preview {
    width: 20px;
    height: 20px;
    border-radius: 4px;
    flex-shrink: 0;
}

.theme-info {
    flex: 1;
}

.theme-name {
    font-weight: 500;
    margin-bottom: 2px;
}

.theme-description {
    font-size: 12px;
    color: var(--text-secondary);
    line-height: 1.3;
}

/* .power-button {
    background: none;
    border: none;
    color: var(--text-secondary);
    cursor: pointer;
    padding: 5px;
    border-radius: 4px;
    transition: color 0.2s ease;
} */

/* .power-button:hover {
    color: var(--text-primary);
} */
.power-button {
    background: var(--bg-tertiary);
    border: 1px solid var(--border);
    color: var(--text-primary);
    padding: 8px 12px;
    border-radius: 6px;
    cursor: pointer;
    display: flex;
    align-items: center;
    gap: 8px;
    font-size: 14px;
    transition: all 0.2s ease;
}
/* Main content area */
.main-content {
    margin-top: 60px;
    padding: 40px 20px;
    text-align: center;
}

.demo-card {
    background: var(--bg-secondary);
    border: 1px solid var(--border);
    border-radius: 12px;
    padding: 40px;
    max-width: 600px;
    height: fit-content;
    margin: 0 auto;
}

.demo-title {
    font-size: 24px;
    margin-bottom: 16px;
    color: var(--text-primary);
}

.demo-description {
    color: var(--text-secondary);
    line-height: 1.6;
}

/* Icons */
.sun-icon {
    fill: var(--warning);
}

.moon-icon {
    fill: var(--accent-light);
}

.system-icon {
    fill: var(--text-secondary);
}

/* Power Menu Styles */
.power-menu-overlay {
    position: fixed;
    top: 0;
    left: 0;
    width: 100%;
    height: 100%;
    background-color: var(--shadow);
    display: flex;
    justify-content: center;
    align-items: center;
    z-index: 2000;
    opacity: 0;
    visibility: hidden;
    transition: all 0.3s ease;
}

.power-menu-overlay.show {
    opacity: 1;
    visibility: visible;
}

.power-menu {
    background-color: var(--bg-secondary);
    border: 1px solid var(--border);
    border-radius: 16px;
    padding: 30px;
    box-shadow: 0 10px 30px var(--shadow);
    position: relative;
    min-width: 300px;
    transform: scale(0.9);
    transition: transform 0.3s ease;
}

.power-menu-overlay.show .power-menu {
    transform: scale(1);
}

.power-menu-title {
    text-align: center;
    margin-bottom: 25px;
    color: var(--text-primary);
    font-size: 20px;
    font-weight: 600;
}

.power-options {
    display: flex;
    flex-direction: column;
    gap: 12px;
}

.power-option {
    display: flex;
    align-items: center;
    gap: 15px;
    padding: 15px 20px;
    background-color: var(--bg-tertiary);
    border: 1px solid var(--border);
    border-radius: 10px;
    color: var(--text-primary);
    cursor: pointer;
    font-size: 16px;
    font-weight: 500;
    transition: all 0.2s ease;
    width: 100%;
}

.power-option:hover {
    background-color: var(--hover);
    transform: translateY(-2px);
    box-shadow: 0 4px 12px var(--shadow);
}

.power-option-icon {
    width: 24px;
    height: 24px;
    fill: var(--text-primary);
}

.power-menu-close {
    position: absolute;
    top: 15px;
    right: 15px;
    background: none;
    border: none;
    color: var(--text-secondary);
    cursor: pointer;
    padding: 5px;
    border-radius: 50%;
    width: 30px;
    height: 30px;
    display: flex;
    align-items: center;
    justify-content: center;
    transition: all 0.2s ease;
}

.power-menu-close:hover {
    background-color: var(--hover);
    color: var(--text-primary);
}

.power-menu-close svg {
    width: 16px;
    height: 16px;
    fill: currentColor;
}


:root {
    --bg-primary: #1a1a1a;
    --bg-secondary: #2d2d2d;
    --border: #404040;
    --text-primary: #ffffff;
    --text-secondary: #cccccc;
    --accent: #007acc;
}

* {
    margin: 0;
    padding: 0;
    box-sizing: border-box;
}

body {
    background-color: var(--bg-primary);
    color: var(--text-primary);
    font-family: -apple-system, BlinkMacSystemFont, 'Segoe UI', Roboto, sans-serif;
    /* min-height: 100vh; */
    /* padding-bottom: 80px; */
    /* Space for fixed footer */
}

.main-content {
    padding: 20px;
    text-align: center;
    margin-top: 50px;
}

.footer-container {
    position: fixed;
    bottom: 0;
    left: 0;
    right: 0;
    height: 60px;
    /* background-color: var(--bg-secondary);
    border-top: 1px solid var(--border);
    border-bottom: 1px solid var(--border); */
    background: var(--bg-secondary);
    display: flex;
    align-items: center;
    justify-content: space-between;
    padding: 0 20px;
    z-index: 1000;
}

.footer-center {
    display: flex;
    align-items: center;
    justify-content: center;
    gap: 5px;
    flex: 1;
}

.nav-item {
    display: flex;
    flex-direction: column;
    align-items: center;
    justify-content: center;
    padding: 8px 12px;
    border-radius: 8px;
    text-decoration: none;
    color: var(--text-secondary);
    transition: all 0.2s ease;
    cursor: pointer;
    min-width: 125px;
    margin-bottom: 10px;

}

.nav-item:hover {
    color: var(--text-primary);
    background-color: var(--hover);
}

.nav-item.active {
    /* color: var(--accent);
    background-color: rgba(0, 122, 204, 0.1); */
    color: var(--text-primary);
    background-color: rgba(255, 255, 255, 0.1);
}

.nav-icon {
    width: 24px;
    height: 24px;
    margin-bottom: 4px;
    stroke: currentColor;
    fill: none;
    stroke-width: 2;
    stroke-linecap: round;
    stroke-linejoin: round;
}

.nav-text {
    font-size: 10px;
    font-weight: 500;
    text-align: center;
    white-space: nowrap;
}

/* Responsive design */
@media (max-width: 768px) {
    .footer-center {
        gap: 5px;
    }

    .nav-item {
        padding: 6px 8px;
        min-width: 40px;
    }

    .nav-icon {
        width: 20px;
        height: 20px;
    }

    .nav-text {
        font-size: 9px;
    }
}

/*  Another css for the page of the main page... */

* {
    margin: 0;
    padding: 0;
    box-sizing: border-box;
}

body {
    font-family: 'Segoe UI', Tahoma, Geneva, Verdana, sans-serif;
    background: var(--bg-primary);
    color: var(--text-primary);
    height: 92vh;  
    padding-top: 70px;
    display: flex;
    overflow: hidden;
}

.sidebar {
    width: 380px;
    /* background: var(--bg-secondary); */
    padding: 40px;
    padding-top: 40px;
    border-right: 1px solid var(--border);
    overflow-y: auto;
    user-select: none;
}

.logo {
    font-size: 24px;
    font-weight: bold;
    letter-spacing: 2px;
    margin-bottom: 8px;
    color: var(--text-primary);
    justify-content: center;
    align-items: center;
}

.subtitle {
    color: var(--text-secondary);
    font-size: 14px;
    margin-bottom: 30px;
}

.form-group {
    margin-bottom: 20px;
}

.form-group label {
    display: block;
    color: var(--text-secondary);
    font-size: 14px;
    margin-bottom: 8px;
}

.form-group input,
.form-group select,
.form-group textarea {
    width: 100%;
    background: var(--bg-tertiary);
    border: 1px solid var(--border);
    border-radius: 6px;
    padding: 10px;
    color: var(--text-primary);
    font-size: 14px;
}

.form-group input:focus,
.form-group select:focus,
.form-group textarea:focus {
    outline: none;
    border-color: var(--accent);
    background: var(--bg-quaternary);
}

.form-group textarea {
    height: 80px;
    resize: vertical;
}

.form-group1 {
    margin-bottom: 20px;
    display: flex;
    align-items: center;
    white-space: nowrap;
    gap: 20px;
      justify-content: space-between;
}

.form-group1 label {
    display: block;
    color: var(--text-secondary);
    font-size: 14px;
    /* margin-bottom: 8px; */
  
}

.form-group1 input,
.form-group1 select,
.form-group1 textarea {
    /* flex:1; */
    width: 200px;
    background: var(--bg-tertiary);
    border: 1px solid var(--border);
    border-radius: 6px;
    padding: 10px;
    color: var(--text-primary);
    font-size: 14px;
}

.form-group1 input:focus,
.form-group1 select:focus,
.form-group1 textarea:focus {
    outline: none;
    border-color: var(--accent);
    background: var(--bg-quaternary);
}

.form-group1 textarea {
    height: 80px;
    resize: vertical;
}

.toggle-group {
    display: flex;
    justify-content: space-between;
    align-items: center;
    margin-bottom: 15px;
}

.toggle-group label {
    margin: 0;
}

.toggle-switch {
    position: relative;
    width: 50px;
    height: 26px;
    background: var(--bg-tertiary);
    border-radius: 13px;
    cursor: pointer;
    transition: background 0.3s;
}

.toggle-switch.active {
    background: var(--success);
}

.toggle-switch::after {
    content: '';
    position: absolute;
    top: 3px;
    left: 3px;
    width: 20px;
    height: 20px;
    background: var(--text-primary);
    border-radius: 50%;
    transition: transform 0.3s;
}

.toggle-switch.active::after {
    transform: translateX(24px);
}

.slider-group {
    margin-bottom: 20px;
}

.slider-header {
    display: flex;
    justify-content: space-between;
    align-items: center;
    margin-bottom: 10px;
}

.slider-value {
    color: var(--text-secondary);
    font-size: 14px;
}

.slider {
    width: 100%;
    height: 6px;
    background: var(--bg-tertiary);
    border-radius: 3px;
    outline: none;
    -webkit-appearance: none;
    appearance: none;
}

.slider::-webkit-slider-thumb {
    appearance: none;
    width: 18px;
    height: 18px;
    background: var(--accent);
    border-radius: 50%;
    cursor: pointer;
}

.slider::-moz-range-thumb {
    width: 18px;
    height: 18px;
    background: var(--accent);
    border-radius: 50%;
    cursor: pointer;
    border: none;
}

.focus-section {
    background: var(--bg-secondary);
    border-radius: 8px;
    padding: 15px;
    margin-bottom: 20px;
}

.focus-header {
    display: flex;
    justify-content: space-between;
    align-items: center;
    margin-bottom: 15px;
}

.focus-value {
    font-size: 18px;
    font-weight: bold;
    color: var(--text-primary);
}

.auto-focus-btn {
    background: var(--bg-tertiary);
    color: var(--text-secondary);
    border: 1px solid var(--border);
    padding: 6px 12px;
    border-radius: 4px;
    font-size: 12px;
    cursor: pointer;
    transition: background-color 0.2s ease;
}

.auto-focus-btn:hover {
    background: var(--hover);
    color: var(--text-primary);
}

.scan-btn {
    width: 100%;
    background: var(--bg-tertiary);
    color: white;
    border: none;
    padding: 12px;
    border-radius: 6px;
    font-size: 14px;
    cursor: pointer;
    margin-top: 10px;
    transition: background-color 0.2s ease;
}

.scan-btn:hover {
    background: var(--accent-hover);
}

.camera-area {
    flex: 1;
    display: flex;
    justify-content: center;
    align-items: center;
    background: var(--bg-tertiary);
    border-radius: 8px;
    position: relative;
<<<<<<< HEAD
    overflow: hidden; /* Ensure scroll events are captured */
=======
    user-select: none;
>>>>>>> a4547836
}

.camera-placeholder {
    text-align: center;
    color: var(--text-secondary);
}

.camera-placeholder h2 {
    font-size: 20px;
    margin-bottom: 10px;
    color: var(--text-primary);
}

.camera-placeholder p {
    font-size: 14px;
    cursor: pointer;
    color: var(--text-secondary);
}

.camera-placeholder p:hover {
    color: var(--text-primary);
}

.controls-panel {
    width: 380px;
    /* background: var(--bg-secondary); */
    padding: 40px;
    padding-top: 40px;
    border-left: 1px solid var(--border);
    user-select:none;
}

.control-group {
    margin-bottom: 25px;
}

.control-label {
    color: var(--text-secondary);
    font-size: 12px;
    margin-bottom: 8px;
    display: block;
}

.control-value {
    color: var(--text-primary);
    font-size: 14px;
    margin-bottom: 10px;
}

.light-btn {
    width: 100%;
    background: var(--bg-tertiary);
    color: var(--text-primary);
    border: 1px solid var(--border);
    padding: 10px;
    border-radius: 6px;
    font-size: 12px;
    cursor: pointer;
    transition: background-color 0.2s ease;
}

.light-btn:hover {
    background: var(--hover);
}

.wake-area {
    position: absolute;
    top: 0;
    left: 0;
    right: 0;
    bottom: 0;
    cursor: pointer;
    z-index: 1;
}

.camera-active {
    background: var(--bg-primary) !important;
}

.camera-active .camera-placeholder {
    display: none;
}

.camera-feed {
    width: 100%;
    height: 100%;
    background: linear-gradient(135deg, var(--bg-secondary) 0%, var(--bg-primary) 100%);
    display: flex;
    align-items: center;
    justify-content: center;
    color: var(--text-secondary);
}

.camera-feed img {
    width: 100%;
    height: 100%;
    object-fit: cover;
    border-radius: 8px;
    cursor: grab; /* Indicate that zoom is available */
}

.camera-feed img:active {
    cursor: grabbing;
}

/* Zoom feedback styles */
.zoom-feedback {
    position: absolute;
    top: 20px;
    left: 50%;
    transform: translateX(-50%);
    background: rgba(0, 0, 0, 0.7);
    color: white;
    padding: 8px 16px;
    border-radius: 20px;
    font-size: 14px;
    font-weight: bold;
    z-index: 1000;
    pointer-events: none;
    transition: opacity 0.3s ease;
}

.camera-feed.active {
    display: flex;
}




/* #result{
    flex:1;
    padding:10px;
    display: flex;
    flex-direction: column;
    justify-content: center;
    align-items: center; 
} */


#scan{
    flex:1;
    padding:20px;
    display: flex;
    flex-direction: column;
    align-items: center;
    justify-content: center;
    user-select:none;
    color:white;
    gap:30px;
}

/* #compare{
    flex:1;
    padding:20px;
    display: flex;
    justify-content: center;
    align-items: center;
} */

/* #history{
    flex:1;
    padding:20px;
    display: flex;
    justify-content: center;
    align-items: center;
} */

/* #settings{
    flex:1;
    padding:20px;
    display: flex;
    justify-content: center;
    align-items: center;
} */

/* #help{
    flex:1;
    padding:20px;
    display: flex;
    justify-content: center;
    align-items: center;
} */

/* aditya bhaiya css */
<|MERGE_RESOLUTION|>--- conflicted
+++ resolved
@@ -1,1091 +1,1086 @@
-/* Import enhanced theme styles */
-@import url('./themes/theme-styles.css');
-
-* {
-    margin: 0;
-    padding: 0;
-    box-sizing: border-box;
-}
-
-:root {
-    /* Enhanced theme variables with more options */
-    --bg-primary: #1a1a1a;
-    --bg-secondary: #2d2d2d;
-    --bg-tertiary: #404040;
-    --bg-quaternary: #525252;
-    --text-primary: #ffffff;
-    --text-secondary: #b0b0b0;
-    --text-tertiary: #888888;
-    --accent: #007acc;
-    --accent-hover: #005a9e;
-    --accent-light: #4da6d9;
-    --border: #555555;
-    --border-light: #666666;
-    --hover: #3d3d3d;
-    --hover-light: #4a4a4a;
-    --shadow: rgba(0, 0, 0, 0.5);
-    --success: #28a745;
-    --warning: #ffc107;
-    --error: #dc3545;
-    --info: #17a2b8;
-}
-
-[data-theme="light"] {
-    --bg-primary: #ffffff;
-    --bg-secondary: #f8f9fa;
-    --bg-tertiary: #e9ecef;
-    --bg-quaternary: #dee2e6;
-    --text-primary: #212529;
-    --text-secondary: #6c757d;
-    --text-tertiary: #adb5bd;
-    --accent: #007bff;
-    --accent-hover: #0056b3;
-    --accent-light: #66b2ff;
-    --border: #dee2e6;
-    --border-light: #e9ecef;
-    --hover: #f8f9fa;
-    --hover-light: #e9ecef;
-    --shadow: rgba(0, 0, 0, 0.15);
-    --success: #28a745;
-    --warning: #ffc107;
-    --error: #dc3545;
-    --info: #17a2b8;
-}
-
-body {
-    font-family: -apple-system, BlinkMacSystemFont, 'Segoe UI', Roboto, sans-serif;
-    background-color: var(--bg-primary);
-    color: var(--text-primary);
-    transition: all 0.3s ease;
-}
-
-.navbar {
-    position: fixed;
-    top: 0;
-    left: 0;
-    right: 0;
-    height: 60px;
-    background-color: var(--bg-secondary);
-    border-bottom: 1px solid var(--border);
-    display: flex;
-    align-items: center;
-    justify-content: space-between;
-    padding: 0 20px;
-    z-index: 1000;
-    user-select: none;
-}
-
-.footer-container {
-    position: fixed;
-    bottom: 0;
-    left: 0;
-    right: 0;
-    height: 60px;
-    background-color: var(--bg-secondary);
-    /* border-top: 1px solid var(--border); */
-    /* border-bottom: 1px solid var(--border); */
-    display: flex;
-    align-items: center;
-    justify-content: space-between;
-    padding: 0 20px;
-    z-index: 1000;
-    user-select: none;
-}
-
-.footer-center {
-    display: flex;
-    align-items: center;
-    justify-content: center;
-    gap: 20px;
-}
-
-.footer-right {
-    display: flex;
-    align-items: center;
-    justify-content: flex-end;
-}
-
-.datetime-display {
-    display: flex;
-    flex-direction: column;
-    align-items: flex-end;
-    font-family: 'Segoe UI', Tahoma, Geneva, Verdana, sans-serif;
-    color: var(--text-primary);
-    font-size: 12px;
-    font-weight: 500;
-    line-height: 1.2;
-}
-
-#current-date {
-    margin-bottom: 2px;
-}
-
-#current-time {
-    font-weight: 600;
-}
-
-.navbar-left {
-    display: flex;
-    align-items: center;
-    gap: 20px;
-}
-
-.logo {
-    font-size: 18px;
-    font-weight: bold;
-    color: var(--text-primary);
-    text-decoration: none;
-    justify-content: center;
-    align-items: center;
-}
-
-.nav-title {
-    font-size: 16px;
-    color: var(--text-primary);
-}
-
-.navbar-right {
-    display: flex;
-    align-items: center;
-    gap: 15px;
-}
-
-.nav-info {
-    display: flex;
-    align-items: center;
-    gap: 10px;
-    font-size: 14px;
-    color: var(--text-secondary);
-}
-
-.theme-selector {
-    position: relative;
-}
-
-.theme-button {
-    background: var(--bg-tertiary);
-    border: 1px solid var(--border);
-    color: var(--text-primary);
-    padding: 8px 12px;
-    border-radius: 6px;
-    cursor: pointer;
-    display: flex;
-    align-items: center;
-    gap: 8px;
-    font-size: 14px;
-    transition: all 0.2s ease;
-}
-
-.theme-button:hover {
-    background: var(--hover);
-}
-
-.theme-icon {
-    width: 16px;
-    height: 16px;
-}
-
-.dropdown {
-    position: absolute;
-    top: 100%;
-    right: 0;
-    margin-top: 8px;
-    background: var(--bg-secondary);
-    border: 1px solid var(--border);
-    border-radius: 8px;
-    box-shadow: 0 4px 12px var(--shadow);
-    min-width: 120px;
-    opacity: 0;
-    visibility: hidden;
-    transform: translateY(-10px);
-    transition: all 0.2s ease;
-}
-
-.dropdown.show {
-    opacity: 1;
-    visibility: visible;
-    transform: translateY(0);
-}
-
-.dropdown-item {
-    padding: 10px 12px;
-    cursor: pointer;
-    display: flex;
-    align-items: center;
-    gap: 8px;
-    font-size: 14px;
-    color: var(--text-primary);
-    transition: background-color 0.2s ease;
-}
-
-.dropdown-item:hover {
-    background-color: var(--hover);
-}
-
-.dropdown-item:first-child {
-    border-radius: 8px 8px 0 0;
-}
-
-.dropdown-item:last-child {
-    border-radius: 0 0 8px 8px;
-}
-
-.dropdown-item.active {
-    background-color: var(--accent);
-    color: white;
-}
-
-/* Theme Dropdown Specific Styles */
-.theme-dropdown {
-    position: absolute;
-    top: 100%;
-    right: 0;
-    margin-top: 8px;
-    background: var(--bg-secondary);
-    border: 1px solid var(--border);
-    border-radius: 8px;
-    box-shadow: 0 4px 12px var(--shadow);
-    min-width: 250px;
-    opacity: 0;
-    visibility: hidden;
-    transform: translateY(-10px);
-    transition: all 0.2s ease;
-    z-index: 1000;
-}
-
-.theme-dropdown.open {
-    opacity: 1;
-    visibility: visible;
-    transform: translateY(0);
-}
-
-.dropdown-header {
-    padding: 12px 16px;
-    border-bottom: 1px solid var(--border);
-    display: flex;
-    justify-content: space-between;
-    align-items: center;
-    cursor: pointer;
-    background: var(--bg-tertiary);
-    border-radius: 8px 8px 0 0;
-}
-
-.dropdown-title {
-    font-weight: 600;
-    color: var(--text-primary);
-    font-size: 14px;
-}
-
-.dropdown-arrow {
-    color: var(--text-secondary);
-    font-size: 12px;
-    transition: transform 0.2s ease;
-}
-
-.dropdown-content {
-    padding: 8px 0;
-}
-
-.theme-option {
-    padding: 12px 16px;
-    cursor: pointer;
-    display: flex;
-    align-items: center;
-    gap: 12px;
-    font-size: 14px;
-    color: var(--text-primary);
-    transition: background-color 0.2s ease;
-}
-
-.theme-option:hover {
-    background-color: var(--hover);
-}
-
-.theme-option.active {
-    background-color: var(--accent);
-    color: white;
-}
-
-.theme-option.active .theme-description {
-    color: rgba(255, 255, 255, 0.8);
-}
-
-.theme-preview {
-    width: 20px;
-    height: 20px;
-    border-radius: 4px;
-    flex-shrink: 0;
-}
-
-.theme-info {
-    flex: 1;
-}
-
-.theme-name {
-    font-weight: 500;
-    margin-bottom: 2px;
-}
-
-.theme-description {
-    font-size: 12px;
-    color: var(--text-secondary);
-    line-height: 1.3;
-}
-
-/* .power-button {
-    background: none;
-    border: none;
-    color: var(--text-secondary);
-    cursor: pointer;
-    padding: 5px;
-    border-radius: 4px;
-    transition: color 0.2s ease;
-} */
-
-/* .power-button:hover {
-    color: var(--text-primary);
-} */
-.power-button {
-    background: var(--bg-tertiary);
-    border: 1px solid var(--border);
-    color: var(--text-primary);
-    padding: 8px 12px;
-    border-radius: 6px;
-    cursor: pointer;
-    display: flex;
-    align-items: center;
-    gap: 8px;
-    font-size: 14px;
-    transition: all 0.2s ease;
-}
-/* Main content area */
-.main-content {
-    margin-top: 60px;
-    padding: 40px 20px;
-    text-align: center;
-}
-
-.demo-card {
-    background: var(--bg-secondary);
-    border: 1px solid var(--border);
-    border-radius: 12px;
-    padding: 40px;
-    max-width: 600px;
-    height: fit-content;
-    margin: 0 auto;
-}
-
-.demo-title {
-    font-size: 24px;
-    margin-bottom: 16px;
-    color: var(--text-primary);
-}
-
-.demo-description {
-    color: var(--text-secondary);
-    line-height: 1.6;
-}
-
-/* Icons */
-.sun-icon {
-    fill: var(--warning);
-}
-
-.moon-icon {
-    fill: var(--accent-light);
-}
-
-.system-icon {
-    fill: var(--text-secondary);
-}
-
-/* Power Menu Styles */
-.power-menu-overlay {
-    position: fixed;
-    top: 0;
-    left: 0;
-    width: 100%;
-    height: 100%;
-    background-color: var(--shadow);
-    display: flex;
-    justify-content: center;
-    align-items: center;
-    z-index: 2000;
-    opacity: 0;
-    visibility: hidden;
-    transition: all 0.3s ease;
-}
-
-.power-menu-overlay.show {
-    opacity: 1;
-    visibility: visible;
-}
-
-.power-menu {
-    background-color: var(--bg-secondary);
-    border: 1px solid var(--border);
-    border-radius: 16px;
-    padding: 30px;
-    box-shadow: 0 10px 30px var(--shadow);
-    position: relative;
-    min-width: 300px;
-    transform: scale(0.9);
-    transition: transform 0.3s ease;
-}
-
-.power-menu-overlay.show .power-menu {
-    transform: scale(1);
-}
-
-.power-menu-title {
-    text-align: center;
-    margin-bottom: 25px;
-    color: var(--text-primary);
-    font-size: 20px;
-    font-weight: 600;
-}
-
-.power-options {
-    display: flex;
-    flex-direction: column;
-    gap: 12px;
-}
-
-.power-option {
-    display: flex;
-    align-items: center;
-    gap: 15px;
-    padding: 15px 20px;
-    background-color: var(--bg-tertiary);
-    border: 1px solid var(--border);
-    border-radius: 10px;
-    color: var(--text-primary);
-    cursor: pointer;
-    font-size: 16px;
-    font-weight: 500;
-    transition: all 0.2s ease;
-    width: 100%;
-}
-
-.power-option:hover {
-    background-color: var(--hover);
-    transform: translateY(-2px);
-    box-shadow: 0 4px 12px var(--shadow);
-}
-
-.power-option-icon {
-    width: 24px;
-    height: 24px;
-    fill: var(--text-primary);
-}
-
-.power-menu-close {
-    position: absolute;
-    top: 15px;
-    right: 15px;
-    background: none;
-    border: none;
-    color: var(--text-secondary);
-    cursor: pointer;
-    padding: 5px;
-    border-radius: 50%;
-    width: 30px;
-    height: 30px;
-    display: flex;
-    align-items: center;
-    justify-content: center;
-    transition: all 0.2s ease;
-}
-
-.power-menu-close:hover {
-    background-color: var(--hover);
-    color: var(--text-primary);
-}
-
-.power-menu-close svg {
-    width: 16px;
-    height: 16px;
-    fill: currentColor;
-}
-
-
-:root {
-    --bg-primary: #1a1a1a;
-    --bg-secondary: #2d2d2d;
-    --border: #404040;
-    --text-primary: #ffffff;
-    --text-secondary: #cccccc;
-    --accent: #007acc;
-}
-
-* {
-    margin: 0;
-    padding: 0;
-    box-sizing: border-box;
-}
-
-body {
-    background-color: var(--bg-primary);
-    color: var(--text-primary);
-    font-family: -apple-system, BlinkMacSystemFont, 'Segoe UI', Roboto, sans-serif;
-    /* min-height: 100vh; */
-    /* padding-bottom: 80px; */
-    /* Space for fixed footer */
-}
-
-.main-content {
-    padding: 20px;
-    text-align: center;
-    margin-top: 50px;
-}
-
-.footer-container {
-    position: fixed;
-    bottom: 0;
-    left: 0;
-    right: 0;
-    height: 60px;
-    /* background-color: var(--bg-secondary);
-    border-top: 1px solid var(--border);
-    border-bottom: 1px solid var(--border); */
-    background: var(--bg-secondary);
-    display: flex;
-    align-items: center;
-    justify-content: space-between;
-    padding: 0 20px;
-    z-index: 1000;
-}
-
-.footer-center {
-    display: flex;
-    align-items: center;
-    justify-content: center;
-    gap: 5px;
-    flex: 1;
-}
-
-.nav-item {
-    display: flex;
-    flex-direction: column;
-    align-items: center;
-    justify-content: center;
-    padding: 8px 12px;
-    border-radius: 8px;
-    text-decoration: none;
-    color: var(--text-secondary);
-    transition: all 0.2s ease;
-    cursor: pointer;
-    min-width: 125px;
-    margin-bottom: 10px;
-
-}
-
-.nav-item:hover {
-    color: var(--text-primary);
-    background-color: var(--hover);
-}
-
-.nav-item.active {
-    /* color: var(--accent);
-    background-color: rgba(0, 122, 204, 0.1); */
-    color: var(--text-primary);
-    background-color: rgba(255, 255, 255, 0.1);
-}
-
-.nav-icon {
-    width: 24px;
-    height: 24px;
-    margin-bottom: 4px;
-    stroke: currentColor;
-    fill: none;
-    stroke-width: 2;
-    stroke-linecap: round;
-    stroke-linejoin: round;
-}
-
-.nav-text {
-    font-size: 10px;
-    font-weight: 500;
-    text-align: center;
-    white-space: nowrap;
-}
-
-/* Responsive design */
-@media (max-width: 768px) {
-    .footer-center {
-        gap: 5px;
-    }
-
-    .nav-item {
-        padding: 6px 8px;
-        min-width: 40px;
-    }
-
-    .nav-icon {
-        width: 20px;
-        height: 20px;
-    }
-
-    .nav-text {
-        font-size: 9px;
-    }
-}
-
-/*  Another css for the page of the main page... */
-
-* {
-    margin: 0;
-    padding: 0;
-    box-sizing: border-box;
-}
-
-body {
-    font-family: 'Segoe UI', Tahoma, Geneva, Verdana, sans-serif;
-    background: var(--bg-primary);
-    color: var(--text-primary);
-    height: 92vh;  
-    padding-top: 70px;
-    display: flex;
-    overflow: hidden;
-}
-
-.sidebar {
-    width: 380px;
-    /* background: var(--bg-secondary); */
-    padding: 40px;
-    padding-top: 40px;
-    border-right: 1px solid var(--border);
-    overflow-y: auto;
-    user-select: none;
-}
-
-.logo {
-    font-size: 24px;
-    font-weight: bold;
-    letter-spacing: 2px;
-    margin-bottom: 8px;
-    color: var(--text-primary);
-    justify-content: center;
-    align-items: center;
-}
-
-.subtitle {
-    color: var(--text-secondary);
-    font-size: 14px;
-    margin-bottom: 30px;
-}
-
-.form-group {
-    margin-bottom: 20px;
-}
-
-.form-group label {
-    display: block;
-    color: var(--text-secondary);
-    font-size: 14px;
-    margin-bottom: 8px;
-}
-
-.form-group input,
-.form-group select,
-.form-group textarea {
-    width: 100%;
-    background: var(--bg-tertiary);
-    border: 1px solid var(--border);
-    border-radius: 6px;
-    padding: 10px;
-    color: var(--text-primary);
-    font-size: 14px;
-}
-
-.form-group input:focus,
-.form-group select:focus,
-.form-group textarea:focus {
-    outline: none;
-    border-color: var(--accent);
-    background: var(--bg-quaternary);
-}
-
-.form-group textarea {
-    height: 80px;
-    resize: vertical;
-}
-
-.form-group1 {
-    margin-bottom: 20px;
-    display: flex;
-    align-items: center;
-    white-space: nowrap;
-    gap: 20px;
-      justify-content: space-between;
-}
-
-.form-group1 label {
-    display: block;
-    color: var(--text-secondary);
-    font-size: 14px;
-    /* margin-bottom: 8px; */
-  
-}
-
-.form-group1 input,
-.form-group1 select,
-.form-group1 textarea {
-    /* flex:1; */
-    width: 200px;
-    background: var(--bg-tertiary);
-    border: 1px solid var(--border);
-    border-radius: 6px;
-    padding: 10px;
-    color: var(--text-primary);
-    font-size: 14px;
-}
-
-.form-group1 input:focus,
-.form-group1 select:focus,
-.form-group1 textarea:focus {
-    outline: none;
-    border-color: var(--accent);
-    background: var(--bg-quaternary);
-}
-
-.form-group1 textarea {
-    height: 80px;
-    resize: vertical;
-}
-
-.toggle-group {
-    display: flex;
-    justify-content: space-between;
-    align-items: center;
-    margin-bottom: 15px;
-}
-
-.toggle-group label {
-    margin: 0;
-}
-
-.toggle-switch {
-    position: relative;
-    width: 50px;
-    height: 26px;
-    background: var(--bg-tertiary);
-    border-radius: 13px;
-    cursor: pointer;
-    transition: background 0.3s;
-}
-
-.toggle-switch.active {
-    background: var(--success);
-}
-
-.toggle-switch::after {
-    content: '';
-    position: absolute;
-    top: 3px;
-    left: 3px;
-    width: 20px;
-    height: 20px;
-    background: var(--text-primary);
-    border-radius: 50%;
-    transition: transform 0.3s;
-}
-
-.toggle-switch.active::after {
-    transform: translateX(24px);
-}
-
-.slider-group {
-    margin-bottom: 20px;
-}
-
-.slider-header {
-    display: flex;
-    justify-content: space-between;
-    align-items: center;
-    margin-bottom: 10px;
-}
-
-.slider-value {
-    color: var(--text-secondary);
-    font-size: 14px;
-}
-
-.slider {
-    width: 100%;
-    height: 6px;
-    background: var(--bg-tertiary);
-    border-radius: 3px;
-    outline: none;
-    -webkit-appearance: none;
-    appearance: none;
-}
-
-.slider::-webkit-slider-thumb {
-    appearance: none;
-    width: 18px;
-    height: 18px;
-    background: var(--accent);
-    border-radius: 50%;
-    cursor: pointer;
-}
-
-.slider::-moz-range-thumb {
-    width: 18px;
-    height: 18px;
-    background: var(--accent);
-    border-radius: 50%;
-    cursor: pointer;
-    border: none;
-}
-
-.focus-section {
-    background: var(--bg-secondary);
-    border-radius: 8px;
-    padding: 15px;
-    margin-bottom: 20px;
-}
-
-.focus-header {
-    display: flex;
-    justify-content: space-between;
-    align-items: center;
-    margin-bottom: 15px;
-}
-
-.focus-value {
-    font-size: 18px;
-    font-weight: bold;
-    color: var(--text-primary);
-}
-
-.auto-focus-btn {
-    background: var(--bg-tertiary);
-    color: var(--text-secondary);
-    border: 1px solid var(--border);
-    padding: 6px 12px;
-    border-radius: 4px;
-    font-size: 12px;
-    cursor: pointer;
-    transition: background-color 0.2s ease;
-}
-
-.auto-focus-btn:hover {
-    background: var(--hover);
-    color: var(--text-primary);
-}
-
-.scan-btn {
-    width: 100%;
-    background: var(--bg-tertiary);
-    color: white;
-    border: none;
-    padding: 12px;
-    border-radius: 6px;
-    font-size: 14px;
-    cursor: pointer;
-    margin-top: 10px;
-    transition: background-color 0.2s ease;
-}
-
-.scan-btn:hover {
-    background: var(--accent-hover);
-}
-
-.camera-area {
-    flex: 1;
-    display: flex;
-    justify-content: center;
-    align-items: center;
-    background: var(--bg-tertiary);
-    border-radius: 8px;
-    position: relative;
-<<<<<<< HEAD
-    overflow: hidden; /* Ensure scroll events are captured */
-=======
-    user-select: none;
->>>>>>> a4547836
-}
-
-.camera-placeholder {
-    text-align: center;
-    color: var(--text-secondary);
-}
-
-.camera-placeholder h2 {
-    font-size: 20px;
-    margin-bottom: 10px;
-    color: var(--text-primary);
-}
-
-.camera-placeholder p {
-    font-size: 14px;
-    cursor: pointer;
-    color: var(--text-secondary);
-}
-
-.camera-placeholder p:hover {
-    color: var(--text-primary);
-}
-
-.controls-panel {
-    width: 380px;
-    /* background: var(--bg-secondary); */
-    padding: 40px;
-    padding-top: 40px;
-    border-left: 1px solid var(--border);
-    user-select:none;
-}
-
-.control-group {
-    margin-bottom: 25px;
-}
-
-.control-label {
-    color: var(--text-secondary);
-    font-size: 12px;
-    margin-bottom: 8px;
-    display: block;
-}
-
-.control-value {
-    color: var(--text-primary);
-    font-size: 14px;
-    margin-bottom: 10px;
-}
-
-.light-btn {
-    width: 100%;
-    background: var(--bg-tertiary);
-    color: var(--text-primary);
-    border: 1px solid var(--border);
-    padding: 10px;
-    border-radius: 6px;
-    font-size: 12px;
-    cursor: pointer;
-    transition: background-color 0.2s ease;
-}
-
-.light-btn:hover {
-    background: var(--hover);
-}
-
-.wake-area {
-    position: absolute;
-    top: 0;
-    left: 0;
-    right: 0;
-    bottom: 0;
-    cursor: pointer;
-    z-index: 1;
-}
-
-.camera-active {
-    background: var(--bg-primary) !important;
-}
-
-.camera-active .camera-placeholder {
-    display: none;
-}
-
-.camera-feed {
-    width: 100%;
-    height: 100%;
-    background: linear-gradient(135deg, var(--bg-secondary) 0%, var(--bg-primary) 100%);
-    display: flex;
-    align-items: center;
-    justify-content: center;
-    color: var(--text-secondary);
-}
-
-.camera-feed img {
-    width: 100%;
-    height: 100%;
-    object-fit: cover;
-    border-radius: 8px;
-    cursor: grab; /* Indicate that zoom is available */
-}
-
-.camera-feed img:active {
-    cursor: grabbing;
-}
-
-/* Zoom feedback styles */
-.zoom-feedback {
-    position: absolute;
-    top: 20px;
-    left: 50%;
-    transform: translateX(-50%);
-    background: rgba(0, 0, 0, 0.7);
-    color: white;
-    padding: 8px 16px;
-    border-radius: 20px;
-    font-size: 14px;
-    font-weight: bold;
-    z-index: 1000;
-    pointer-events: none;
-    transition: opacity 0.3s ease;
-}
-
-.camera-feed.active {
-    display: flex;
-}
-
-
-
-
-/* #result{
-    flex:1;
-    padding:10px;
-    display: flex;
-    flex-direction: column;
-    justify-content: center;
-    align-items: center; 
-} */
-
-
-#scan{
-    flex:1;
-    padding:20px;
-    display: flex;
-    flex-direction: column;
-    align-items: center;
-    justify-content: center;
-    user-select:none;
-    color:white;
-    gap:30px;
-}
-
-/* #compare{
-    flex:1;
-    padding:20px;
-    display: flex;
-    justify-content: center;
-    align-items: center;
-} */
-
-/* #history{
-    flex:1;
-    padding:20px;
-    display: flex;
-    justify-content: center;
-    align-items: center;
-} */
-
-/* #settings{
-    flex:1;
-    padding:20px;
-    display: flex;
-    justify-content: center;
-    align-items: center;
-} */
-
-/* #help{
-    flex:1;
-    padding:20px;
-    display: flex;
-    justify-content: center;
-    align-items: center;
-} */
-
-/* aditya bhaiya css */
+/* Import enhanced theme styles */
+@import url('./themes/theme-styles.css');
+
+* {
+    margin: 0;
+    padding: 0;
+    box-sizing: border-box;
+}
+
+:root {
+    /* Enhanced theme variables with more options */
+    --bg-primary: #1a1a1a;
+    --bg-secondary: #2d2d2d;
+    --bg-tertiary: #404040;
+    --bg-quaternary: #525252;
+    --text-primary: #ffffff;
+    --text-secondary: #b0b0b0;
+    --text-tertiary: #888888;
+    --accent: #007acc;
+    --accent-hover: #005a9e;
+    --accent-light: #4da6d9;
+    --border: #555555;
+    --border-light: #666666;
+    --hover: #3d3d3d;
+    --hover-light: #4a4a4a;
+    --shadow: rgba(0, 0, 0, 0.5);
+    --success: #28a745;
+    --warning: #ffc107;
+    --error: #dc3545;
+    --info: #17a2b8;
+}
+
+[data-theme="light"] {
+    --bg-primary: #ffffff;
+    --bg-secondary: #f8f9fa;
+    --bg-tertiary: #e9ecef;
+    --bg-quaternary: #dee2e6;
+    --text-primary: #212529;
+    --text-secondary: #6c757d;
+    --text-tertiary: #adb5bd;
+    --accent: #007bff;
+    --accent-hover: #0056b3;
+    --accent-light: #66b2ff;
+    --border: #dee2e6;
+    --border-light: #e9ecef;
+    --hover: #f8f9fa;
+    --hover-light: #e9ecef;
+    --shadow: rgba(0, 0, 0, 0.15);
+    --success: #28a745;
+    --warning: #ffc107;
+    --error: #dc3545;
+    --info: #17a2b8;
+}
+
+body {
+    font-family: -apple-system, BlinkMacSystemFont, 'Segoe UI', Roboto, sans-serif;
+    background-color: var(--bg-primary);
+    color: var(--text-primary);
+    transition: all 0.3s ease;
+}
+
+.navbar {
+    position: fixed;
+    top: 0;
+    left: 0;
+    right: 0;
+    height: 60px;
+    background-color: var(--bg-secondary);
+    border-bottom: 1px solid var(--border);
+    display: flex;
+    align-items: center;
+    justify-content: space-between;
+    padding: 0 20px;
+    z-index: 1000;
+    user-select: none;
+}
+
+.footer-container {
+    position: fixed;
+    bottom: 0;
+    left: 0;
+    right: 0;
+    height: 60px;
+    background-color: var(--bg-secondary);
+    /* border-top: 1px solid var(--border); */
+    /* border-bottom: 1px solid var(--border); */
+    display: flex;
+    align-items: center;
+    justify-content: space-between;
+    padding: 0 20px;
+    z-index: 1000;
+    user-select: none;
+}
+
+.footer-center {
+    display: flex;
+    align-items: center;
+    justify-content: center;
+    gap: 20px;
+}
+
+.footer-right {
+    display: flex;
+    align-items: center;
+    justify-content: flex-end;
+}
+
+.datetime-display {
+    display: flex;
+    flex-direction: column;
+    align-items: flex-end;
+    font-family: 'Segoe UI', Tahoma, Geneva, Verdana, sans-serif;
+    color: var(--text-primary);
+    font-size: 12px;
+    font-weight: 500;
+    line-height: 1.2;
+}
+
+#current-date {
+    margin-bottom: 2px;
+}
+
+#current-time {
+    font-weight: 600;
+}
+
+.navbar-left {
+    display: flex;
+    align-items: center;
+    gap: 20px;
+}
+
+.logo {
+    font-size: 18px;
+    font-weight: bold;
+    color: var(--text-primary);
+    text-decoration: none;
+    justify-content: center;
+    align-items: center;
+}
+
+.nav-title {
+    font-size: 16px;
+    color: var(--text-primary);
+}
+
+.navbar-right {
+    display: flex;
+    align-items: center;
+    gap: 15px;
+}
+
+.nav-info {
+    display: flex;
+    align-items: center;
+    gap: 10px;
+    font-size: 14px;
+    color: var(--text-secondary);
+}
+
+.theme-selector {
+    position: relative;
+}
+
+.theme-button {
+    background: var(--bg-tertiary);
+    border: 1px solid var(--border);
+    color: var(--text-primary);
+    padding: 8px 12px;
+    border-radius: 6px;
+    cursor: pointer;
+    display: flex;
+    align-items: center;
+    gap: 8px;
+    font-size: 14px;
+    transition: all 0.2s ease;
+}
+
+.theme-button:hover {
+    background: var(--hover);
+}
+
+.theme-icon {
+    width: 16px;
+    height: 16px;
+}
+
+.dropdown {
+    position: absolute;
+    top: 100%;
+    right: 0;
+    margin-top: 8px;
+    background: var(--bg-secondary);
+    border: 1px solid var(--border);
+    border-radius: 8px;
+    box-shadow: 0 4px 12px var(--shadow);
+    min-width: 120px;
+    opacity: 0;
+    visibility: hidden;
+    transform: translateY(-10px);
+    transition: all 0.2s ease;
+}
+
+.dropdown.show {
+    opacity: 1;
+    visibility: visible;
+    transform: translateY(0);
+}
+
+.dropdown-item {
+    padding: 10px 12px;
+    cursor: pointer;
+    display: flex;
+    align-items: center;
+    gap: 8px;
+    font-size: 14px;
+    color: var(--text-primary);
+    transition: background-color 0.2s ease;
+}
+
+.dropdown-item:hover {
+    background-color: var(--hover);
+}
+
+.dropdown-item:first-child {
+    border-radius: 8px 8px 0 0;
+}
+
+.dropdown-item:last-child {
+    border-radius: 0 0 8px 8px;
+}
+
+.dropdown-item.active {
+    background-color: var(--accent);
+    color: white;
+}
+
+/* Theme Dropdown Specific Styles */
+.theme-dropdown {
+    position: absolute;
+    top: 100%;
+    right: 0;
+    margin-top: 8px;
+    background: var(--bg-secondary);
+    border: 1px solid var(--border);
+    border-radius: 8px;
+    box-shadow: 0 4px 12px var(--shadow);
+    min-width: 250px;
+    opacity: 0;
+    visibility: hidden;
+    transform: translateY(-10px);
+    transition: all 0.2s ease;
+    z-index: 1000;
+}
+
+.theme-dropdown.open {
+    opacity: 1;
+    visibility: visible;
+    transform: translateY(0);
+}
+
+.dropdown-header {
+    padding: 12px 16px;
+    border-bottom: 1px solid var(--border);
+    display: flex;
+    justify-content: space-between;
+    align-items: center;
+    cursor: pointer;
+    background: var(--bg-tertiary);
+    border-radius: 8px 8px 0 0;
+}
+
+.dropdown-title {
+    font-weight: 600;
+    color: var(--text-primary);
+    font-size: 14px;
+}
+
+.dropdown-arrow {
+    color: var(--text-secondary);
+    font-size: 12px;
+    transition: transform 0.2s ease;
+}
+
+.dropdown-content {
+    padding: 8px 0;
+}
+
+.theme-option {
+    padding: 12px 16px;
+    cursor: pointer;
+    display: flex;
+    align-items: center;
+    gap: 12px;
+    font-size: 14px;
+    color: var(--text-primary);
+    transition: background-color 0.2s ease;
+}
+
+.theme-option:hover {
+    background-color: var(--hover);
+}
+
+.theme-option.active {
+    background-color: var(--accent);
+    color: white;
+}
+
+.theme-option.active .theme-description {
+    color: rgba(255, 255, 255, 0.8);
+}
+
+.theme-preview {
+    width: 20px;
+    height: 20px;
+    border-radius: 4px;
+    flex-shrink: 0;
+}
+
+.theme-info {
+    flex: 1;
+}
+
+.theme-name {
+    font-weight: 500;
+    margin-bottom: 2px;
+}
+
+.theme-description {
+    font-size: 12px;
+    color: var(--text-secondary);
+    line-height: 1.3;
+}
+
+/* .power-button {
+    background: none;
+    border: none;
+    color: var(--text-secondary);
+    cursor: pointer;
+    padding: 5px;
+    border-radius: 4px;
+    transition: color 0.2s ease;
+} */
+
+/* .power-button:hover {
+    color: var(--text-primary);
+} */
+.power-button {
+    background: var(--bg-tertiary);
+    border: 1px solid var(--border);
+    color: var(--text-primary);
+    padding: 8px 12px;
+    border-radius: 6px;
+    cursor: pointer;
+    display: flex;
+    align-items: center;
+    gap: 8px;
+    font-size: 14px;
+    transition: all 0.2s ease;
+}
+/* Main content area */
+.main-content {
+    margin-top: 60px;
+    padding: 40px 20px;
+    text-align: center;
+}
+
+.demo-card {
+    background: var(--bg-secondary);
+    border: 1px solid var(--border);
+    border-radius: 12px;
+    padding: 40px;
+    max-width: 600px;
+    height: fit-content;
+    margin: 0 auto;
+}
+
+.demo-title {
+    font-size: 24px;
+    margin-bottom: 16px;
+    color: var(--text-primary);
+}
+
+.demo-description {
+    color: var(--text-secondary);
+    line-height: 1.6;
+}
+
+/* Icons */
+.sun-icon {
+    fill: var(--warning);
+}
+
+.moon-icon {
+    fill: var(--accent-light);
+}
+
+.system-icon {
+    fill: var(--text-secondary);
+}
+
+/* Power Menu Styles */
+.power-menu-overlay {
+    position: fixed;
+    top: 0;
+    left: 0;
+    width: 100%;
+    height: 100%;
+    background-color: var(--shadow);
+    display: flex;
+    justify-content: center;
+    align-items: center;
+    z-index: 2000;
+    opacity: 0;
+    visibility: hidden;
+    transition: all 0.3s ease;
+}
+
+.power-menu-overlay.show {
+    opacity: 1;
+    visibility: visible;
+}
+
+.power-menu {
+    background-color: var(--bg-secondary);
+    border: 1px solid var(--border);
+    border-radius: 16px;
+    padding: 30px;
+    box-shadow: 0 10px 30px var(--shadow);
+    position: relative;
+    min-width: 300px;
+    transform: scale(0.9);
+    transition: transform 0.3s ease;
+}
+
+.power-menu-overlay.show .power-menu {
+    transform: scale(1);
+}
+
+.power-menu-title {
+    text-align: center;
+    margin-bottom: 25px;
+    color: var(--text-primary);
+    font-size: 20px;
+    font-weight: 600;
+}
+
+.power-options {
+    display: flex;
+    flex-direction: column;
+    gap: 12px;
+}
+
+.power-option {
+    display: flex;
+    align-items: center;
+    gap: 15px;
+    padding: 15px 20px;
+    background-color: var(--bg-tertiary);
+    border: 1px solid var(--border);
+    border-radius: 10px;
+    color: var(--text-primary);
+    cursor: pointer;
+    font-size: 16px;
+    font-weight: 500;
+    transition: all 0.2s ease;
+    width: 100%;
+}
+
+.power-option:hover {
+    background-color: var(--hover);
+    transform: translateY(-2px);
+    box-shadow: 0 4px 12px var(--shadow);
+}
+
+.power-option-icon {
+    width: 24px;
+    height: 24px;
+    fill: var(--text-primary);
+}
+
+.power-menu-close {
+    position: absolute;
+    top: 15px;
+    right: 15px;
+    background: none;
+    border: none;
+    color: var(--text-secondary);
+    cursor: pointer;
+    padding: 5px;
+    border-radius: 50%;
+    width: 30px;
+    height: 30px;
+    display: flex;
+    align-items: center;
+    justify-content: center;
+    transition: all 0.2s ease;
+}
+
+.power-menu-close:hover {
+    background-color: var(--hover);
+    color: var(--text-primary);
+}
+
+.power-menu-close svg {
+    width: 16px;
+    height: 16px;
+    fill: currentColor;
+}
+
+
+:root {
+    --bg-primary: #1a1a1a;
+    --bg-secondary: #2d2d2d;
+    --border: #404040;
+    --text-primary: #ffffff;
+    --text-secondary: #cccccc;
+    --accent: #007acc;
+}
+
+* {
+    margin: 0;
+    padding: 0;
+    box-sizing: border-box;
+}
+
+body {
+    background-color: var(--bg-primary);
+    color: var(--text-primary);
+    font-family: -apple-system, BlinkMacSystemFont, 'Segoe UI', Roboto, sans-serif;
+    /* min-height: 100vh; */
+    /* padding-bottom: 80px; */
+    /* Space for fixed footer */
+}
+
+.main-content {
+    padding: 20px;
+    text-align: center;
+    margin-top: 50px;
+}
+
+.footer-container {
+    position: fixed;
+    bottom: 0;
+    left: 0;
+    right: 0;
+    height: 60px;
+    /* background-color: var(--bg-secondary);
+    border-top: 1px solid var(--border);
+    border-bottom: 1px solid var(--border); */
+    background: var(--bg-secondary);
+    display: flex;
+    align-items: center;
+    justify-content: space-between;
+    padding: 0 20px;
+    z-index: 1000;
+}
+
+.footer-center {
+    display: flex;
+    align-items: center;
+    justify-content: center;
+    gap: 5px;
+    flex: 1;
+}
+
+.nav-item {
+    display: flex;
+    flex-direction: column;
+    align-items: center;
+    justify-content: center;
+    padding: 8px 12px;
+    border-radius: 8px;
+    text-decoration: none;
+    color: var(--text-secondary);
+    transition: all 0.2s ease;
+    cursor: pointer;
+    min-width: 125px;
+    margin-bottom: 10px;
+
+}
+
+.nav-item:hover {
+    color: var(--text-primary);
+    background-color: var(--hover);
+}
+
+.nav-item.active {
+    /* color: var(--accent);
+    background-color: rgba(0, 122, 204, 0.1); */
+    color: var(--text-primary);
+    background-color: rgba(255, 255, 255, 0.1);
+}
+
+.nav-icon {
+    width: 24px;
+    height: 24px;
+    margin-bottom: 4px;
+    stroke: currentColor;
+    fill: none;
+    stroke-width: 2;
+    stroke-linecap: round;
+    stroke-linejoin: round;
+}
+
+.nav-text {
+    font-size: 10px;
+    font-weight: 500;
+    text-align: center;
+    white-space: nowrap;
+}
+
+/* Responsive design */
+@media (max-width: 768px) {
+    .footer-center {
+        gap: 5px;
+    }
+
+    .nav-item {
+        padding: 6px 8px;
+        min-width: 40px;
+    }
+
+    .nav-icon {
+        width: 20px;
+        height: 20px;
+    }
+
+    .nav-text {
+        font-size: 9px;
+    }
+}
+
+/*  Another css for the page of the main page... */
+
+* {
+    margin: 0;
+    padding: 0;
+    box-sizing: border-box;
+}
+
+body {
+    font-family: 'Segoe UI', Tahoma, Geneva, Verdana, sans-serif;
+    background: var(--bg-primary);
+    color: var(--text-primary);
+    height: 92vh;  
+    padding-top: 70px;
+    display: flex;
+    overflow: hidden;
+}
+
+.sidebar {
+    width: 380px;
+    /* background: var(--bg-secondary); */
+    padding: 40px;
+    padding-top: 40px;
+    border-right: 1px solid var(--border);
+    overflow-y: auto;
+    user-select: none;
+}
+
+.logo {
+    font-size: 24px;
+    font-weight: bold;
+    letter-spacing: 2px;
+    margin-bottom: 8px;
+    color: var(--text-primary);
+    justify-content: center;
+    align-items: center;
+}
+
+.subtitle {
+    color: var(--text-secondary);
+    font-size: 14px;
+    margin-bottom: 30px;
+}
+
+.form-group {
+    margin-bottom: 20px;
+}
+
+.form-group label {
+    display: block;
+    color: var(--text-secondary);
+    font-size: 14px;
+    margin-bottom: 8px;
+}
+
+.form-group input,
+.form-group select,
+.form-group textarea {
+    width: 100%;
+    background: var(--bg-tertiary);
+    border: 1px solid var(--border);
+    border-radius: 6px;
+    padding: 10px;
+    color: var(--text-primary);
+    font-size: 14px;
+}
+
+.form-group input:focus,
+.form-group select:focus,
+.form-group textarea:focus {
+    outline: none;
+    border-color: var(--accent);
+    background: var(--bg-quaternary);
+}
+
+.form-group textarea {
+    height: 80px;
+    resize: vertical;
+}
+
+.form-group1 {
+    margin-bottom: 20px;
+    display: flex;
+    align-items: center;
+    white-space: nowrap;
+    gap: 20px;
+      justify-content: space-between;
+}
+
+.form-group1 label {
+    display: block;
+    color: var(--text-secondary);
+    font-size: 14px;
+    /* margin-bottom: 8px; */
+  
+}
+
+.form-group1 input,
+.form-group1 select,
+.form-group1 textarea {
+    /* flex:1; */
+    width: 200px;
+    background: var(--bg-tertiary);
+    border: 1px solid var(--border);
+    border-radius: 6px;
+    padding: 10px;
+    color: var(--text-primary);
+    font-size: 14px;
+}
+
+.form-group1 input:focus,
+.form-group1 select:focus,
+.form-group1 textarea:focus {
+    outline: none;
+    border-color: var(--accent);
+    background: var(--bg-quaternary);
+}
+
+.form-group1 textarea {
+    height: 80px;
+    resize: vertical;
+}
+
+.toggle-group {
+    display: flex;
+    justify-content: space-between;
+    align-items: center;
+    margin-bottom: 15px;
+}
+
+.toggle-group label {
+    margin: 0;
+}
+
+.toggle-switch {
+    position: relative;
+    width: 50px;
+    height: 26px;
+    background: var(--bg-tertiary);
+    border-radius: 13px;
+    cursor: pointer;
+    transition: background 0.3s;
+}
+
+.toggle-switch.active {
+    background: var(--success);
+}
+
+.toggle-switch::after {
+    content: '';
+    position: absolute;
+    top: 3px;
+    left: 3px;
+    width: 20px;
+    height: 20px;
+    background: var(--text-primary);
+    border-radius: 50%;
+    transition: transform 0.3s;
+}
+
+.toggle-switch.active::after {
+    transform: translateX(24px);
+}
+
+.slider-group {
+    margin-bottom: 20px;
+}
+
+.slider-header {
+    display: flex;
+    justify-content: space-between;
+    align-items: center;
+    margin-bottom: 10px;
+}
+
+.slider-value {
+    color: var(--text-secondary);
+    font-size: 14px;
+}
+
+.slider {
+    width: 100%;
+    height: 6px;
+    background: var(--bg-tertiary);
+    border-radius: 3px;
+    outline: none;
+    -webkit-appearance: none;
+    appearance: none;
+}
+
+.slider::-webkit-slider-thumb {
+    appearance: none;
+    width: 18px;
+    height: 18px;
+    background: var(--accent);
+    border-radius: 50%;
+    cursor: pointer;
+}
+
+.slider::-moz-range-thumb {
+    width: 18px;
+    height: 18px;
+    background: var(--accent);
+    border-radius: 50%;
+    cursor: pointer;
+    border: none;
+}
+
+.focus-section {
+    background: var(--bg-secondary);
+    border-radius: 8px;
+    padding: 15px;
+    margin-bottom: 20px;
+}
+
+.focus-header {
+    display: flex;
+    justify-content: space-between;
+    align-items: center;
+    margin-bottom: 15px;
+}
+
+.focus-value {
+    font-size: 18px;
+    font-weight: bold;
+    color: var(--text-primary);
+}
+
+.auto-focus-btn {
+    background: var(--bg-tertiary);
+    color: var(--text-secondary);
+    border: 1px solid var(--border);
+    padding: 6px 12px;
+    border-radius: 4px;
+    font-size: 12px;
+    cursor: pointer;
+    transition: background-color 0.2s ease;
+}
+
+.auto-focus-btn:hover {
+    background: var(--hover);
+    color: var(--text-primary);
+}
+
+.scan-btn {
+    width: 100%;
+    background: var(--bg-tertiary);
+    color: white;
+    border: none;
+    padding: 12px;
+    border-radius: 6px;
+    font-size: 14px;
+    cursor: pointer;
+    margin-top: 10px;
+    transition: background-color 0.2s ease;
+}
+
+.scan-btn:hover {
+    background: var(--accent-hover);
+}
+
+.camera-area {
+    flex: 1;
+    display: flex;
+    justify-content: center;
+    align-items: center;
+    background: var(--bg-tertiary);
+    border-radius: 8px;
+    position: relative;
+}
+
+.camera-placeholder {
+    text-align: center;
+    color: var(--text-secondary);
+}
+
+.camera-placeholder h2 {
+    font-size: 20px;
+    margin-bottom: 10px;
+    color: var(--text-primary);
+}
+
+.camera-placeholder p {
+    font-size: 14px;
+    cursor: pointer;
+    color: var(--text-secondary);
+}
+
+.camera-placeholder p:hover {
+    color: var(--text-primary);
+}
+
+.controls-panel {
+    width: 380px;
+    /* background: var(--bg-secondary); */
+    padding: 40px;
+    padding-top: 40px;
+    border-left: 1px solid var(--border);
+    user-select:none;
+}
+
+.control-group {
+    margin-bottom: 25px;
+}
+
+.control-label {
+    color: var(--text-secondary);
+    font-size: 12px;
+    margin-bottom: 8px;
+    display: block;
+}
+
+.control-value {
+    color: var(--text-primary);
+    font-size: 14px;
+    margin-bottom: 10px;
+}
+
+.light-btn {
+    width: 100%;
+    background: var(--bg-tertiary);
+    color: var(--text-primary);
+    border: 1px solid var(--border);
+    padding: 10px;
+    border-radius: 6px;
+    font-size: 12px;
+    cursor: pointer;
+    transition: background-color 0.2s ease;
+}
+
+.light-btn:hover {
+    background: var(--hover);
+}
+
+.wake-area {
+    position: absolute;
+    top: 0;
+    left: 0;
+    right: 0;
+    bottom: 0;
+    cursor: pointer;
+    z-index: 1;
+}
+
+.camera-active {
+    background: var(--bg-primary) !important;
+}
+
+.camera-active .camera-placeholder {
+    display: none;
+}
+
+.camera-feed {
+    width: 100%;
+    height: 100%;
+    background: linear-gradient(135deg, var(--bg-secondary) 0%, var(--bg-primary) 100%);
+    display: flex;
+    align-items: center;
+    justify-content: center;
+    color: var(--text-secondary);
+}
+
+.camera-feed img {
+    width: 100%;
+    height: 100%;
+    object-fit: cover;
+    border-radius: 8px;
+    cursor: grab; /* Indicate that zoom is available */
+}
+
+.camera-feed img:active {
+    cursor: grabbing;
+}
+
+/* Zoom feedback styles */
+.zoom-feedback {
+    position: absolute;
+    top: 20px;
+    left: 50%;
+    transform: translateX(-50%);
+    background: rgba(0, 0, 0, 0.7);
+    color: white;
+    padding: 8px 16px;
+    border-radius: 20px;
+    font-size: 14px;
+    font-weight: bold;
+    z-index: 1000;
+    pointer-events: none;
+    transition: opacity 0.3s ease;
+}
+
+.camera-feed.active {
+    display: flex;
+}
+
+
+
+
+/* #result{
+    flex:1;
+    padding:10px;
+    display: flex;
+    flex-direction: column;
+    justify-content: center;
+    align-items: center; 
+} */
+
+
+#scan{
+    flex:1;
+    padding:20px;
+    display: flex;
+    flex-direction: column;
+    align-items: center;
+    justify-content: center;
+    user-select:none;
+    color:white;
+    gap:30px;
+}
+
+/* #compare{
+    flex:1;
+    padding:20px;
+    display: flex;
+    justify-content: center;
+    align-items: center;
+} */
+
+/* #history{
+    flex:1;
+    padding:20px;
+    display: flex;
+    justify-content: center;
+    align-items: center;
+} */
+
+/* #settings{
+    flex:1;
+    padding:20px;
+    display: flex;
+    justify-content: center;
+    align-items: center;
+} */
+
+/* #help{
+    flex:1;
+    padding:20px;
+    display: flex;
+    justify-content: center;
+    align-items: center;
+} */
+
+/* aditya bhaiya css */